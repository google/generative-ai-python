# -*- coding: utf-8 -*-
# Copyright 2023 Google LLC
#
# Licensed under the Apache License, Version 2.0 (the "License");
# you may not use this file except in compliance with the License.
# You may obtain a copy of the License at
#
#     http://www.apache.org/licenses/LICENSE-2.0
#
# Unless required by applicable law or agreed to in writing, software
# distributed under the License is distributed on an "AS IS" BASIS,
# WITHOUT WARRANTIES OR CONDITIONS OF ANY KIND, either express or implied.
# See the License for the specific language governing permissions and
# limitations under the License.
from __future__ import annotations

import re
import string
import dataclasses
from typing import Any, AsyncIterable, Iterable, Optional

import google.ai.generativelanguage as glm

from google.generativeai.client import get_default_retriever_client
from google.generativeai.client import get_default_retriever_async_client
from google.generativeai.types.model_types import idecode_time
from google.generativeai.types import retriever_types


def create_corpus(
<<<<<<< HEAD
    name: str | None = None,
    display_name: str | None = None,
=======
    name: Optional[str] = None,
    display_name: Optional[str] = None,
>>>>>>> ae8f7cca
    client: glm.RetrieverServiceClient | None = None,
    request_options: dict[str, Any] | None = None,
) -> retriever_types.Corpus:
    """
    Create a new `Corpus` in the retriever service, and return it as a `retriever_types.Corpus` instance.

    Users can specify either a name or display_name.

    Args:
        name: The corpus resource name (ID). The name must be alphanumeric and fewer
            than 40 characters.
        display_name: The human readable display name. The display name must be fewer
            than 128 characters. All characters, including alphanumeric, spaces, and
            dashes are supported.
        request_options: Options for the request.

    Return:
        `retriever_types.Corpus` object with specified name or display name.

    Raises:
        ValueError: When the name is not specified or formatted incorrectly.
    """
    if request_options is None:
        request_options = {}

    if client is None:
        client = get_default_retriever_client()

<<<<<<< HEAD
    if name is None:
        corpus = glm.Corpus(name=name, display_name=display_name)
=======
    corpus, corpus_name = None, None
    if name is None:
        corpus = glm.Corpus(name=corpus_name, display_name=display_name)
>>>>>>> ae8f7cca
    elif retriever_types.valid_name(name):
        corpus_name = "corpora/" + name  # Construct the name
        corpus = glm.Corpus(name=corpus_name, display_name=display_name)
    else:
        raise ValueError(retriever_types.NAME_ERROR_MSG.format(length=len(name), name=name))

    request = glm.CreateCorpusRequest(corpus=corpus)
    response = client.create_corpus(request, **request_options)
    response = type(response).to_dict(response)
    idecode_time(response, "create_time")
    idecode_time(response, "update_time")
    response = retriever_types.Corpus(**response)
    return response


async def create_corpus_async(
<<<<<<< HEAD
    name: str | None = None,
    display_name: str | None = None,
=======
    name: Optional[str] = None,
    display_name: Optional[str] = None,
>>>>>>> ae8f7cca
    client: glm.RetrieverServiceAsyncClient | None = None,
    request_options: dict[str, Any] | None = None,
) -> retriever_types.Corpus:
    """This is the async version of `retriever.create_corpus`."""
    if request_options is None:
        request_options = {}

    if client is None:
        client = get_default_retriever_async_client()

<<<<<<< HEAD
    if name is None:
        corpus = glm.Corpus(name=name, display_name=display_name)
=======
    corpus, corpus_name = None, None
    if name is None:
        corpus = glm.Corpus(name=corpus_name, display_name=display_name)
>>>>>>> ae8f7cca
    elif retriever_types.valid_name(name):
        corpus_name = "corpora/" + name  # Construct the name
        corpus = glm.Corpus(name=corpus_name, display_name=display_name)
    else:
        raise ValueError(retriever_types.NAME_ERROR_MSG.format(length=len(name), name=name))

    request = glm.CreateCorpusRequest(corpus=corpus)
    response = await client.create_corpus(request, **request_options)
    response = type(response).to_dict(response)
    idecode_time(response, "create_time")
    idecode_time(response, "update_time")
    response = retriever_types.Corpus(**response)
    return response


def get_corpus(
    name: str,
    client: glm.RetrieverServiceClient | None = None,
    request_options: dict[str, Any] | None = None,
) -> retriever_types.Corpus:  # fmt: skip
    """
    Fetch a specific `Corpus` from the retriever service.

    Args:
        name: The `Corpus` name.
        request_options: Options for the request.

    Return:
        a `retriever_types.Corpus` of interest.
    """
    if request_options is None:
        request_options = {}

    if client is None:
        client = get_default_retriever_client()

    if "/" not in name:
        name = "corpora/" + name

    request = glm.GetCorpusRequest(name=name)
    response = client.get_corpus(request, **request_options)
    response = type(response).to_dict(response)
    idecode_time(response, "create_time")
    idecode_time(response, "update_time")
    response = retriever_types.Corpus(**response)
    return response


async def get_corpus_async(
    name: str,
    client: glm.RetrieverServiceAsyncClient | None = None,
    request_options: dict[str, Any] | None = None,
) -> retriever_types.Corpus:  # fmt: skip
    """This is the async version of `retriever.get_corpus`."""
    if request_options is None:
        request_options = {}

    if client is None:
        client = get_default_retriever_async_client()

    if "/" not in name:
        name = "corpora/" + name

    request = glm.GetCorpusRequest(name=name)
    response = await client.get_corpus(request, **request_options)
    response = type(response).to_dict(response)
    idecode_time(response, "create_time")
    idecode_time(response, "update_time")
    response = retriever_types.Corpus(**response)
    return response


def delete_corpus(
    name: str,
    force: bool = False,
    client: glm.RetrieverServiceClient | None = None,
    request_options: dict[str, Any] | None = None,
):  # fmt: skip
    """
    Delete a `Corpus` from the service.

    Args:
        name: The `Corpus` name.
        force: If set to true, any `Document`s and objects related to this `Corpus` will also be deleted.
        request_options: Options for the request.
    """
    if request_options is None:
        request_options = {}

    if client is None:
        client = get_default_retriever_client()

    if "/" not in name:
        name = "corpora/" + name

    request = glm.DeleteCorpusRequest(name=name, force=force)
    client.delete_corpus(request, **request_options)


async def delete_corpus_async(
    name: str,
    force: bool = False,
    client: glm.RetrieverServiceAsyncClient | None = None,
    request_options: dict[str, Any] | None = None,
):  # fmt: skip
    """This is the async version of `retriever.delete_corpus`."""
    if request_options is None:
        request_options = {}

    if client is None:
        client = get_default_retriever_async_client()

    if "/" not in name:
        name = "corpora/" + name

    request = glm.DeleteCorpusRequest(name=name, force=force)
    await client.delete_corpus(request, **request_options)


def list_corpora(
    *,
    page_size: Optional[int] = None,
    client: glm.RetrieverServiceClient | None = None,
    request_options: dict[str, Any] | None = None,
) -> Iterable[retriever_types.Corpus]:
    """
    List the Corpuses you own in the service.

    Args:
        page_size: Maximum number of `Corpora` to request.
        page_token: A page token, received from a previous ListCorpora call.
        request_options: Options for the request.

    Return:
        Paginated list of `Corpora`.
    """
    if request_options is None:
        request_options = {}

    if client is None:
        client = get_default_retriever_client()

    request = glm.ListCorporaRequest(page_size=page_size)
    for corpus in client.list_corpora(request, **request_options):
        corpus = type(corpus).to_dict(corpus)
        idecode_time(corpus, "create_time")
        idecode_time(corpus, "update_time")
        yield retriever_types.Corpus(**corpus)


async def list_corpora_async(
    *,
    page_size: Optional[int] = None,
    client: glm.RetrieverServiceClient | None = None,
    request_options: dict[str, Any] | None = None,
) -> AsyncIterable[retriever_types.Corpus]:
    """This is the async version of `retriever.list_corpora`."""
    if request_options is None:
        request_options = {}

    if client is None:
        client = get_default_retriever_async_client()

    request = glm.ListCorporaRequest(page_size=page_size)
    async for corpus in await client.list_corpora(request, **request_options):
        corpus = type(corpus).to_dict(corpus)
        idecode_time(corpus, "create_time")
        idecode_time(corpus, "update_time")
        yield retriever_types.Corpus(**corpus)<|MERGE_RESOLUTION|>--- conflicted
+++ resolved
@@ -28,13 +28,8 @@
 
 
 def create_corpus(
-<<<<<<< HEAD
     name: str | None = None,
     display_name: str | None = None,
-=======
-    name: Optional[str] = None,
-    display_name: Optional[str] = None,
->>>>>>> ae8f7cca
     client: glm.RetrieverServiceClient | None = None,
     request_options: dict[str, Any] | None = None,
 ) -> retriever_types.Corpus:
@@ -63,17 +58,10 @@
     if client is None:
         client = get_default_retriever_client()
 
-<<<<<<< HEAD
     if name is None:
-        corpus = glm.Corpus(name=name, display_name=display_name)
-=======
-    corpus, corpus_name = None, None
-    if name is None:
-        corpus = glm.Corpus(name=corpus_name, display_name=display_name)
->>>>>>> ae8f7cca
+        corpus = glm.Corpus(display_name=display_name)
     elif retriever_types.valid_name(name):
-        corpus_name = "corpora/" + name  # Construct the name
-        corpus = glm.Corpus(name=corpus_name, display_name=display_name)
+        corpus = glm.Corpus(name=f"corpora/{name}", display_name=display_name)
     else:
         raise ValueError(retriever_types.NAME_ERROR_MSG.format(length=len(name), name=name))
 
@@ -87,13 +75,8 @@
 
 
 async def create_corpus_async(
-<<<<<<< HEAD
     name: str | None = None,
     display_name: str | None = None,
-=======
-    name: Optional[str] = None,
-    display_name: Optional[str] = None,
->>>>>>> ae8f7cca
     client: glm.RetrieverServiceAsyncClient | None = None,
     request_options: dict[str, Any] | None = None,
 ) -> retriever_types.Corpus:
@@ -104,17 +87,10 @@
     if client is None:
         client = get_default_retriever_async_client()
 
-<<<<<<< HEAD
     if name is None:
-        corpus = glm.Corpus(name=name, display_name=display_name)
-=======
-    corpus, corpus_name = None, None
-    if name is None:
-        corpus = glm.Corpus(name=corpus_name, display_name=display_name)
->>>>>>> ae8f7cca
+        corpus = glm.Corpus(display_name=display_name)
     elif retriever_types.valid_name(name):
-        corpus_name = "corpora/" + name  # Construct the name
-        corpus = glm.Corpus(name=corpus_name, display_name=display_name)
+        corpus = glm.Corpus(name=f"corpora/{name}", display_name=display_name)
     else:
         raise ValueError(retriever_types.NAME_ERROR_MSG.format(length=len(name), name=name))
 
