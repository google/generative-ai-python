from __future__ import annotations

import collections
import contextlib
import sys
from collections.abc import Iterable, AsyncIterable
import dataclasses
import itertools
import textwrap
from typing import List, Tuple, TypedDict, Union

import google.protobuf.json_format
import google.api_core.exceptions

from google.ai import generativelanguage as glm
from google.generativeai import string_utils

__all__ = [
    "AsyncGenerateContentResponse",
    "BlockedPromptException",
    "StopCandidateException",
    "IncompleteIterationError",
    "BrokenResponseError",
    "GenerationConfigDict",
    "GenerationConfigType",
    "GenerationConfig",
    "GenerateContentResponse",
]

if sys.version_info < (3, 10):

    def aiter(obj):
        return obj.__aiter__()

    async def anext(obj, default=None):
        try:
            return await obj.__anext__()
        except StopAsyncIteration:
            if default is not None:
                return default
            else:
                raise


class BlockedPromptException(Exception):
    pass


class StopCandidateException(Exception):
    pass


class IncompleteIterationError(Exception):
    pass


class BrokenResponseError(Exception):
    pass


class GenerationConfigDict(TypedDict):
    # TODO(markdaoust): Python 3.11+ use `NotRequired`, ref: https://peps.python.org/pep-0655/
    candidate_count: int
    stop_sequences: Iterable[str]
    max_output_tokens: int
    temperature: float


@dataclasses.dataclass
class GenerationConfig:
    """A simple dataclass used to configure the generation parameters of `GenerativeModel.generate_content`.

    Attributes:
        candidate_count:
            Number of generated responses to return.
        stop_sequences:
            The set of character sequences (up
            to 5) that will stop output generation. If
            specified, the API will stop at the first
            appearance of a stop sequence. The stop sequence
            will not be included as part of the response.
        max_output_tokens:
            The maximum number of tokens to include in a
            candidate.

            If unset, this will default to output_token_limit specified
            in the model's specification.
        temperature:
            Controls the randomness of the output. Note: The

            default value varies by model, see the `Model.temperature`
            attribute of the `Model` returned the `genai.get_model`
            function.

            Values can range from [0.0,1.0], inclusive. A value closer
            to 1.0 will produce responses that are more varied and
            creative, while a value closer to 0.0 will typically result
            in more straightforward responses from the model.
        top_p:
            Optional. The maximum cumulative probability of tokens to
            consider when sampling.

            The model uses combined Top-k and nucleus sampling.

            Tokens are sorted based on their assigned probabilities so
            that only the most likely tokens are considered. Top-k
            sampling directly limits the maximum number of tokens to
            consider, while Nucleus sampling limits number of tokens
            based on the cumulative probability.

            Note: The default value varies by model, see the
            `Model.top_p` attribute of the `Model` returned the
            `genai.get_model` function.

        top_k (int):
            Optional. The maximum number of tokens to consider when
            sampling.

            The model uses combined Top-k and nucleus sampling.

            Top-k sampling considers the set of `top_k` most probable
            tokens. Defaults to 40.

            Note: The default value varies by model, see the
            `Model.top_k` attribute of the `Model` returned the
            `genai.get_model` function.
    """

    candidate_count: int | None = None
    stop_sequences: Iterable[str] | None = None
    max_output_tokens: int | None = None
    temperature: float | None = None
    top_p: float | None = None
    top_k: int | None = None


GenerationConfigType = Union[glm.GenerationConfig, GenerationConfigDict, GenerationConfig]


def to_generation_config_dict(generation_config: GenerationConfigType):
    if generation_config is None:
        return {}
    elif isinstance(generation_config, glm.GenerationConfig):
        return type(generation_config).to_dict(generation_config)  # pytype: disable=attribute-error
    elif isinstance(generation_config, GenerationConfig):
        generation_config = dataclasses.asdict(generation_config)
        return {key: value for key, value in generation_config.items() if value is not None}
    elif hasattr(generation_config, "keys"):
        return dict(generation_config)
    else:
        raise TypeError(
            "Did not understand `generation_config`, expected a `dict` or"
            f" `GenerationConfig`\nGot type: {type(generation_config)}\nValue:"
            f" {generation_config}"
        )


def _join_citation_metadatas(
    citation_metadatas: Iterable[glm.CitationMetadata],
):
    citation_metadatas = list(citation_metadatas)
    return citation_metadatas[-1]


def _join_safety_ratings_lists(
    safety_ratings_lists: Iterable[list[glm.SafetyRating]],
):
    ratings = {}
    blocked = collections.defaultdict(list)

    for safety_ratings_list in safety_ratings_lists:
        for rating in safety_ratings_list:
            ratings[rating.category] = rating.probability
            blocked[rating.category].append(rating.blocked)

    blocked = {category: any(blocked) for category, blocked in blocked.items()}

    safety_list = []
    for (category, probability), blocked in zip(ratings.items(), blocked.values()):
        safety_list.append(
            glm.SafetyRating(category=category, probability=probability, blocked=blocked)
        )

    return safety_list


def _join_contents(contents: Iterable[glm.Content]):
    contents = tuple(contents)
    roles = [c.role for c in contents if c.role]
    if roles:
        role = roles[0]
    else:
        role = ""

    parts = []
    for content in contents:
        parts.extend(content.parts)

    merged_parts = [parts.pop(0)]
    for part in parts:
        if not merged_parts[-1].text:
            merged_parts.append(part)
            continue

        if not part.text:
            merged_parts.append(part)
            continue

        merged_part = glm.Part(merged_parts[-1])
        merged_part.text += part.text
        merged_parts[-1] = merged_part

    return glm.Content(
        role=role,
        parts=merged_parts,
    )


def _join_candidates(candidates: Iterable[glm.Candidate]):
    candidates = tuple(candidates)

    index = candidates[0].index  # These should all be the same.

    return glm.Candidate(
        index=index,
        content=_join_contents([c.content for c in candidates]),
        finish_reason=candidates[-1].finish_reason,
        safety_ratings=_join_safety_ratings_lists([c.safety_ratings for c in candidates]),
        citation_metadata=_join_citation_metadatas([c.citation_metadata for c in candidates]),
    )


def _join_candidate_lists(candidate_lists: Iterable[list[glm.Candidate]]):
    # Assuming that is a candidate ends, it is no longer returned in the list of
    # candidates and that's why candidates have an index
    candidates = collections.defaultdict(list)
    for candidate_list in candidate_lists:
        for candidate in candidate_list:
            candidates[candidate.index].append(candidate)

    new_candidates = []
    for index, candidate_parts in sorted(candidates.items()):
        new_candidates.append(_join_candidates(candidate_parts))

    return new_candidates


def _join_prompt_feedbacks(
    prompt_feedbacks: Iterable[glm.GenerateContentResponse.PromptFeedback],
):
    # Always return the first prompt feedback.
    return next(iter(prompt_feedbacks))


def _join_chunks(chunks: Iterable[glm.GenerateContentResponse]):
    return glm.GenerateContentResponse(
        candidates=_join_candidate_lists(c.candidates for c in chunks),
        prompt_feedback=_join_prompt_feedbacks(c.prompt_feedback for c in chunks),
    )


_INCOMPLETE_ITERATION_MESSAGE = """\
Please let the response complete iteration before accessing the final accumulated
attributes (or call `response.resolve()`)"""


class BaseGenerateContentResponse:
    def __init__(
        self,
        done: bool,
        iterator: (
            None
            | Iterable[glm.GenerateContentResponse]
            | AsyncIterable[glm.GenerateContentResponse]
        ),
        result: glm.GenerateContentResponse,
        chunks: Iterable[glm.GenerateContentResponse] | None = None,
    ):
        self._done = done
        self._iterator = iterator
        self._result = result
        if chunks is None:
            self._chunks = [result]
        else:
            self._chunks = list(chunks)
        if result.prompt_feedback.block_reason:
            self._error = BlockedPromptException(result)
        else:
            self._error = None

    @property
    def candidates(self):
        """The list of candidate responses.

        Raises:
            IncompleteIterationError: With `stream=True` if iteration over the stream was not completed.
        """
        if not self._done:
            raise IncompleteIterationError(_INCOMPLETE_ITERATION_MESSAGE)
        return self._result.candidates

    @property
    def parts(self):
        """A quick accessor equivalent to `self.candidates[0].parts`

        Raises:
            ValueError: If the candidate list does not contain exactly one candidate.
        """
        candidates = self.candidates
        if not candidates:
            raise ValueError(
                "The `response.parts` quick accessor only works for a single candidate, "
                "but none were returned. Check the `response.prompt_feedback` to see if the prompt was blocked."
            )
        if len(candidates) > 1:
            raise ValueError(
                "The `response.parts` quick accessor only works with a "
                "single candidate. With multiple candidates use "
                "result.candidates[index].text"
            )
        parts = candidates[0].content.parts
        return parts

    @property
    def text(self):
        """A quick accessor equivalent to `self.candidates[0].parts[0].text`

        Raises:
            ValueError: If the candidate list or parts list does not contain exactly one entry.
        """
        parts = self.parts
        if not parts:
            raise ValueError(
                "The `response.text` quick accessor only works when the response contains a valid "
                "`Part`, but none was returned. Check the `candidate.safety_ratings` to see if the "
                "response was blocked."
            )

        if len(parts) != 1 or "text" not in parts[0]:
            raise ValueError(
                "The `response.text` quick accessor only works for "
                "simple (single-`Part`) text responses. This response is not simple text. "
                "Use the `result.parts` accessor or the full "
                "`result.candidates[index].content.parts` lookup "
                "instead."
            )
        return parts[0].text

    @property
    def prompt_feedback(self):
        return self._result.prompt_feedback

<<<<<<< HEAD
    @property
    def function_calls(self) -> list[glm.FunctionCall]:
        result = []
        for part in self.parts:
            if "function_call" in part:
                result.append(part.function_call)
        return result
=======
    def __str__(self) -> str:
        if self._done:
            _iterator = "None"
        else:
            _iterator = f"<{self._iterator.__class__.__name__}>"

        _result = f"glm.GenerateContentResponse({type(self._result).to_dict(self._result)})"

        if self._error:
            _error = f",\nerror=<{self._error.__class__.__name__}> {self._error}"
        else:
            _error = ""

        return (
            textwrap.dedent(
                f"""\
                response:
                {type(self).__name__}(
                    done={self._done},
                    iterator={_iterator},
                    result={_result},
                )"""
            )
            + _error
        )

    __repr__ = __str__
>>>>>>> 5e9ff4fa


@contextlib.contextmanager
def rewrite_stream_error():
    try:
        yield
    except (google.protobuf.json_format.ParseError, AttributeError) as e:
        raise google.api_core.exceptions.BadRequest(
            "Unknown error trying to retrieve streaming response. "
            "Please retry with `stream=False` for more details."
        )


GENERATE_CONTENT_RESPONSE_DOC = """Instances of this class manage the response of the `generate_content` method.

    These are returned by `GenerativeModel.generate_content` and `ChatSession.send_message`.
    This object is based on the low level `glm.GenerateContentResponse` class which just has `prompt_feedback`
    and `candidates` attributes. This class adds several quick accessors for common use cases.

    The same object type is returned for both `stream=True/False`.

    ### Streaming

    When you pass `stream=True` to `GenerativeModel.generate_content` or `ChatSession.send_message`,
    iterate over this object to receive chunks of the response:

    ```
    response = model.generate_content(..., stream=True):
    for chunk in response:
      print(chunk.text)
    ```

    `GenerateContentResponse.prompt_feedback` is available immediately but
    `GenerateContentResponse.candidates`, and all the attributes derived from them (`.text`, `.parts`),
    are only available after the iteration is complete.
    """

ASYNC_GENERATE_CONTENT_RESPONSE_DOC = (
    """This is the async version of `genai.GenerateContentResponse`."""
)


@string_utils.set_doc(GENERATE_CONTENT_RESPONSE_DOC)
class GenerateContentResponse(BaseGenerateContentResponse):
    @classmethod
    def from_iterator(cls, iterator: Iterable[glm.GenerateContentResponse]):
        iterator = iter(iterator)
        with rewrite_stream_error():
            response = next(iterator)

        return cls(
            done=False,
            iterator=iterator,
            result=response,
        )

    @classmethod
    def from_response(cls, response: glm.GenerateContentResponse):
        return cls(
            done=True,
            iterator=None,
            result=response,
        )

    def __iter__(self):
        # This is not thread safe.
        if self._done:
            for chunk in self._chunks:
                yield GenerateContentResponse.from_response(chunk)
            return

        # Always have the next chunk available.
        if len(self._chunks) == 0:
            self._chunks.append(next(self._iterator))

        for n in itertools.count():
            if self._error:
                raise self._error

            if n >= len(self._chunks) - 1:
                # Look ahead for a new item, so that you know the stream is done
                # when you yield the last item.
                if self._done:
                    return

                try:
                    item = next(self._iterator)
                except StopIteration:
                    self._done = True
                except Exception as e:
                    self._error = e
                    self._done = True
                else:
                    self._chunks.append(item)
                    self._result = _join_chunks([self._result, item])

            item = self._chunks[n]

            item = GenerateContentResponse.from_response(item)
            yield item

    def resolve(self):
        if self._done:
            return

        for _ in self:
            pass


@string_utils.set_doc(ASYNC_GENERATE_CONTENT_RESPONSE_DOC)
class AsyncGenerateContentResponse(BaseGenerateContentResponse):
    @classmethod
    async def from_aiterator(cls, iterator: AsyncIterable[glm.GenerateContentResponse]):
        iterator = aiter(iterator)  # type: ignore
        with rewrite_stream_error():
            response = await anext(iterator)  # type: ignore

        return cls(
            done=False,
            iterator=iterator,
            result=response,
        )

    @classmethod
    def from_response(cls, response: glm.GenerateContentResponse):
        return cls(
            done=True,
            iterator=None,
            result=response,
        )

    async def __aiter__(self):
        # This is not thread safe.
        if self._done:
            for chunk in self._chunks:
                yield GenerateContentResponse.from_response(chunk)
            return

        # Always have the next chunk available.
        if len(self._chunks) == 0:
            self._chunks.append(await anext(self._iterator))  # type: ignore

        for n in itertools.count():
            if self._error:
                raise self._error

            if n >= len(self._chunks) - 1:
                # Look ahead for a new item, so that you know the stream is done
                # when you yield the last item.
                if self._done:
                    return

                try:
                    item = await anext(self._iterator)  # type: ignore
                except StopAsyncIteration:
                    self._done = True
                except Exception as e:
                    self._error = e
                    self._done = True
                else:
                    self._chunks.append(item)
                    self._result = _join_chunks([self._result, item])

            item = self._chunks[n]

            item = GenerateContentResponse.from_response(item)
            yield item

    async def resolve(self):
        if self._done:
            return

        async for _ in self:
            pass<|MERGE_RESOLUTION|>--- conflicted
+++ resolved
@@ -350,7 +350,6 @@
     def prompt_feedback(self):
         return self._result.prompt_feedback
 
-<<<<<<< HEAD
     @property
     def function_calls(self) -> list[glm.FunctionCall]:
         result = []
@@ -358,7 +357,6 @@
             if "function_call" in part:
                 result.append(part.function_call)
         return result
-=======
     def __str__(self) -> str:
         if self._done:
             _iterator = "None"
@@ -386,7 +384,6 @@
         )
 
     __repr__ = __str__
->>>>>>> 5e9ff4fa
 
 
 @contextlib.contextmanager
