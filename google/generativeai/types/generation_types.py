# -*- coding: utf-8 -*-
# Copyright 2023 Google LLC
#
# Licensed under the Apache License, Version 2.0 (the "License");
# you may not use this file except in compliance with the License.
# You may obtain a copy of the License at
#
#     http://www.apache.org/licenses/LICENSE-2.0
#
# Unless required by applicable law or agreed to in writing, software
# distributed under the License is distributed on an "AS IS" BASIS,
# WITHOUT WARRANTIES OR CONDITIONS OF ANY KIND, either express or implied.
# See the License for the specific language governing permissions and
# limitations under the License.
from __future__ import annotations

import collections
import contextlib
<<<<<<< HEAD
import sys
from collections.abc import Iterable, AsyncIterable, Mapping
=======
from collections.abc import Iterable, AsyncIterable
>>>>>>> c165b20b
import dataclasses
import itertools
import json
import sys
import textwrap
from typing import Union, Any
from typing_extensions import TypedDict

import google.protobuf.json_format
import google.api_core.exceptions

from google.ai import generativelanguage as glm
from google.generativeai import string_utils
from google.generativeai.responder import _rename_schema_fields

__all__ = [
    "AsyncGenerateContentResponse",
    "BlockedPromptException",
    "StopCandidateException",
    "IncompleteIterationError",
    "BrokenResponseError",
    "GenerationConfigDict",
    "GenerationConfigType",
    "GenerationConfig",
    "GenerateContentResponse",
]

if sys.version_info < (3, 10):

    def aiter(obj):
        return obj.__aiter__()

    async def anext(obj, default=None):
        try:
            return await obj.__anext__()
        except StopAsyncIteration:
            if default is not None:
                return default
            else:
                raise


class BlockedPromptException(Exception):
    pass


class StopCandidateException(Exception):
    pass


class IncompleteIterationError(Exception):
    pass


class BrokenResponseError(Exception):
    pass


class GenerationConfigDict(TypedDict, total=False):
    # TODO(markdaoust): Python 3.11+ use `NotRequired`, ref: https://peps.python.org/pep-0655/
    candidate_count: int
    stop_sequences: Iterable[str]
    max_output_tokens: int
    temperature: float
    response_mime_type: str
    response_schema: glm.Schema | Mapping[str, Any]  # fmt: off


@dataclasses.dataclass
class GenerationConfig:
    """A simple dataclass used to configure the generation parameters of `GenerativeModel.generate_content`.

    Attributes:
        candidate_count:
            Number of generated responses to return.
        stop_sequences:
            The set of character sequences (up
            to 5) that will stop output generation. If
            specified, the API will stop at the first
            appearance of a stop sequence. The stop sequence
            will not be included as part of the response.
        max_output_tokens:
            The maximum number of tokens to include in a
            candidate.

            If unset, this will default to output_token_limit specified
            in the model's specification.
        temperature:
            Controls the randomness of the output. Note: The
            default value varies by model, see the `Model.temperature`
            attribute of the `Model` returned the `genai.get_model`
            function.

            Values can range from [0.0,1.0], inclusive. A value closer
            to 1.0 will produce responses that are more varied and
            creative, while a value closer to 0.0 will typically result
            in more straightforward responses from the model.
        top_p:
            Optional. The maximum cumulative probability of tokens to
            consider when sampling.

            The model uses combined Top-k and nucleus sampling.

            Tokens are sorted based on their assigned probabilities so
            that only the most likely tokens are considered. Top-k
            sampling directly limits the maximum number of tokens to
            consider, while Nucleus sampling limits number of tokens
            based on the cumulative probability.

            Note: The default value varies by model, see the
            `Model.top_p` attribute of the `Model` returned the
            `genai.get_model` function.

        top_k (int):
            Optional. The maximum number of tokens to consider when
            sampling.

            The model uses combined Top-k and nucleus sampling.

            Top-k sampling considers the set of `top_k` most probable
            tokens. Defaults to 40.

            Note: The default value varies by model, see the
            `Model.top_k` attribute of the `Model` returned the
            `genai.get_model` function.

        response_mime_type:
            Optional. Output response mimetype of the generated candidate text.

            Supported mimetype:
                `text/plain`: (default) Text output.
                `application/json`: JSON response in the candidates.

        response_schema:
            Optional. Specifies the format of the JSON requested if response_mime_type is
            `application/json`.
    """

    candidate_count: int | None = None
    stop_sequences: Iterable[str] | None = None
    max_output_tokens: int | None = None
    temperature: float | None = None
    top_p: float | None = None
    top_k: int | None = None
    response_mime_type: str | None = None
    response_schema: glm.Schema | Mapping[str, Any] | None = None


GenerationConfigType = Union[glm.GenerationConfig, GenerationConfigDict, GenerationConfig]


def _normalize_schema(generation_config):
    # Convert response_schema to glm.Schema for request
    response_schema = generation_config.get("response_schema", None)
    if response_schema is None:
        return
    if isinstance(response_schema, glm.Schema):
        return
    response_schema = _rename_schema_fields(response_schema)
    generation_config["response_schema"] = glm.Schema(response_schema)


def to_generation_config_dict(generation_config: GenerationConfigType):
    if generation_config is None:
        return {}
    elif isinstance(generation_config, glm.GenerationConfig):
        schema = generation_config.response_schema
        generation_config = type(generation_config).to_dict(
            generation_config
        )  # pytype: disable=attribute-error
        generation_config["response_schema"] = schema
        return generation_config
    elif isinstance(generation_config, GenerationConfig):
        generation_config = dataclasses.asdict(generation_config)
        _normalize_schema(generation_config)
        return {key: value for key, value in generation_config.items() if value is not None}
    elif hasattr(generation_config, "keys"):
        generation_config = dict(generation_config)
        _normalize_schema(generation_config)
        return generation_config
    else:
        raise TypeError(
            "Did not understand `generation_config`, expected a `dict` or"
            f" `GenerationConfig`\nGot type: {type(generation_config)}\nValue:"
            f" {generation_config}"
        )


def _join_citation_metadatas(
    citation_metadatas: Iterable[glm.CitationMetadata],
):
    citation_metadatas = list(citation_metadatas)
    return citation_metadatas[-1]


def _join_safety_ratings_lists(
    safety_ratings_lists: Iterable[list[glm.SafetyRating]],
):
    ratings = {}
    blocked = collections.defaultdict(list)

    for safety_ratings_list in safety_ratings_lists:
        for rating in safety_ratings_list:
            ratings[rating.category] = rating.probability
            blocked[rating.category].append(rating.blocked)

    blocked = {category: any(blocked) for category, blocked in blocked.items()}

    safety_list = []
    for (category, probability), blocked in zip(ratings.items(), blocked.values()):
        safety_list.append(
            glm.SafetyRating(category=category, probability=probability, blocked=blocked)
        )

    return safety_list


def _join_contents(contents: Iterable[glm.Content]):
    contents = tuple(contents)
    roles = [c.role for c in contents if c.role]
    if roles:
        role = roles[0]
    else:
        role = ""

    parts = []
    for content in contents:
        parts.extend(content.parts)

    merged_parts = [parts.pop(0)]
    for part in parts:
        if not merged_parts[-1].text:
            merged_parts.append(part)
            continue

        if not part.text:
            merged_parts.append(part)
            continue

        merged_part = glm.Part(merged_parts[-1])
        merged_part.text += part.text
        merged_parts[-1] = merged_part

    return glm.Content(
        role=role,
        parts=merged_parts,
    )


def _join_candidates(candidates: Iterable[glm.Candidate]):
    candidates = tuple(candidates)

    index = candidates[0].index  # These should all be the same.

    return glm.Candidate(
        index=index,
        content=_join_contents([c.content for c in candidates]),
        finish_reason=candidates[-1].finish_reason,
        safety_ratings=_join_safety_ratings_lists([c.safety_ratings for c in candidates]),
        citation_metadata=_join_citation_metadatas([c.citation_metadata for c in candidates]),
        token_count=candidates[-1].token_count,
    )


def _join_candidate_lists(candidate_lists: Iterable[list[glm.Candidate]]):
    # Assuming that is a candidate ends, it is no longer returned in the list of
    # candidates and that's why candidates have an index
    candidates = collections.defaultdict(list)
    for candidate_list in candidate_lists:
        for candidate in candidate_list:
            candidates[candidate.index].append(candidate)

    new_candidates = []
    for index, candidate_parts in sorted(candidates.items()):
        new_candidates.append(_join_candidates(candidate_parts))

    return new_candidates


def _join_prompt_feedbacks(
    prompt_feedbacks: Iterable[glm.GenerateContentResponse.PromptFeedback],
):
    # Always return the first prompt feedback.
    return next(iter(prompt_feedbacks))


def _join_chunks(chunks: Iterable[glm.GenerateContentResponse]):
    chunks = tuple(chunks)
    return glm.GenerateContentResponse(
        candidates=_join_candidate_lists(c.candidates for c in chunks),
        prompt_feedback=_join_prompt_feedbacks(c.prompt_feedback for c in chunks),
        usage_metadata=chunks[-1].usage_metadata,
    )


_INCOMPLETE_ITERATION_MESSAGE = """\
Please let the response complete iteration before accessing the final accumulated
attributes (or call `response.resolve()`)"""


class BaseGenerateContentResponse:
    def __init__(
        self,
        done: bool,
        iterator: (
            None
            | Iterable[glm.GenerateContentResponse]
            | AsyncIterable[glm.GenerateContentResponse]
        ),
        result: glm.GenerateContentResponse,
        chunks: Iterable[glm.GenerateContentResponse] | None = None,
    ):
        self._done = done
        self._iterator = iterator
        self._result = result
        if chunks is None:
            self._chunks = [result]
        else:
            self._chunks = list(chunks)
        if result.prompt_feedback.block_reason:
            self._error = BlockedPromptException(result)
        else:
            self._error = None

    @property
    def candidates(self):
        """The list of candidate responses.

        Raises:
            IncompleteIterationError: With `stream=True` if iteration over the stream was not completed.
        """
        if not self._done:
            raise IncompleteIterationError(_INCOMPLETE_ITERATION_MESSAGE)
        return self._result.candidates

    @property
    def parts(self):
        """A quick accessor equivalent to `self.candidates[0].content.parts`

        Raises:
            ValueError: If the candidate list does not contain exactly one candidate.
        """
        candidates = self.candidates
        if not candidates:
            raise ValueError(
                "The `response.parts` quick accessor only works for a single candidate, "
                "but none were returned. Check the `response.prompt_feedback` to see if the prompt was blocked."
            )
        if len(candidates) > 1:
            raise ValueError(
                "The `response.parts` quick accessor only works with a "
                "single candidate. With multiple candidates use "
                "result.candidates[index].text"
            )
        parts = candidates[0].content.parts
        return parts

    @property
    def text(self):
        """A quick accessor equivalent to `self.candidates[0].content.parts[0].text`

        Raises:
            ValueError: If the candidate list or parts list does not contain exactly one entry.
        """
        parts = self.parts
        if not parts:
            raise ValueError(
                "The `response.text` quick accessor only works when the response contains a valid "
                "`Part`, but none was returned. Check the `candidate.safety_ratings` to see if the "
                "response was blocked."
            )

        if len(parts) != 1 or "text" not in parts[0]:
            raise ValueError(
                "The `response.text` quick accessor only works for "
                "simple (single-`Part`) text responses. This response is not simple text. "
                "Use the `result.parts` accessor or the full "
                "`result.candidates[index].content.parts` lookup "
                "instead."
            )
        return parts[0].text

    @property
    def prompt_feedback(self):
        return self._result.prompt_feedback

    @property
    def usage_metadata(self):
        return self._result.usage_metadata

    def __str__(self) -> str:
        if self._done:
            _iterator = "None"
        else:
            _iterator = f"<{self._iterator.__class__.__name__}>"

        as_dict = type(self._result).to_dict(self._result)
        json_str = json.dumps(as_dict, indent=2)

        _result = f"glm.GenerateContentResponse({json_str})"
        _result = _result.replace("\n", "\n                    ")

        if self._error:
            _error = f",\nerror=<{self._error.__class__.__name__}> {self._error}"
        else:
            _error = ""

        return (
            textwrap.dedent(
                f"""\
                response:
                {type(self).__name__}(
                    done={self._done},
                    iterator={_iterator},
                    result={_result},
                )"""
            )
            + _error
        )

    __repr__ = __str__


@contextlib.contextmanager
def rewrite_stream_error():
    try:
        yield
    except (google.protobuf.json_format.ParseError, AttributeError) as e:
        raise google.api_core.exceptions.BadRequest(
            "Unknown error trying to retrieve streaming response. "
            "Please retry with `stream=False` for more details."
        )


GENERATE_CONTENT_RESPONSE_DOC = """Instances of this class manage the response of the `generate_content` method.

    These are returned by `GenerativeModel.generate_content` and `ChatSession.send_message`.
    This object is based on the low level `glm.GenerateContentResponse` class which just has `prompt_feedback`
    and `candidates` attributes. This class adds several quick accessors for common use cases.

    The same object type is returned for both `stream=True/False`.

    ### Streaming

    When you pass `stream=True` to `GenerativeModel.generate_content` or `ChatSession.send_message`,
    iterate over this object to receive chunks of the response:

    ```
    response = model.generate_content(..., stream=True):
    for chunk in response:
      print(chunk.text)
    ```

    `GenerateContentResponse.prompt_feedback` is available immediately but
    `GenerateContentResponse.candidates`, and all the attributes derived from them (`.text`, `.parts`),
    are only available after the iteration is complete.
    """

ASYNC_GENERATE_CONTENT_RESPONSE_DOC = (
    """This is the async version of `genai.GenerateContentResponse`."""
)


@string_utils.set_doc(GENERATE_CONTENT_RESPONSE_DOC)
class GenerateContentResponse(BaseGenerateContentResponse):
    @classmethod
    def from_iterator(cls, iterator: Iterable[glm.GenerateContentResponse]):
        iterator = iter(iterator)
        with rewrite_stream_error():
            response = next(iterator)

        return cls(
            done=False,
            iterator=iterator,
            result=response,
        )

    @classmethod
    def from_response(cls, response: glm.GenerateContentResponse):
        return cls(
            done=True,
            iterator=None,
            result=response,
        )

    def __iter__(self):
        # This is not thread safe.
        if self._done:
            for chunk in self._chunks:
                yield GenerateContentResponse.from_response(chunk)
            return

        # Always have the next chunk available.
        if len(self._chunks) == 0:
            self._chunks.append(next(self._iterator))

        for n in itertools.count():
            if self._error:
                raise self._error

            if n >= len(self._chunks) - 1:
                # Look ahead for a new item, so that you know the stream is done
                # when you yield the last item.
                if self._done:
                    return

                try:
                    item = next(self._iterator)
                except StopIteration:
                    self._done = True
                except Exception as e:
                    self._error = e
                    self._done = True
                else:
                    self._chunks.append(item)
                    self._result = _join_chunks([self._result, item])

            item = self._chunks[n]

            item = GenerateContentResponse.from_response(item)
            yield item

    def resolve(self):
        if self._done:
            return

        for _ in self:
            pass


@string_utils.set_doc(ASYNC_GENERATE_CONTENT_RESPONSE_DOC)
class AsyncGenerateContentResponse(BaseGenerateContentResponse):
    @classmethod
    async def from_aiterator(cls, iterator: AsyncIterable[glm.GenerateContentResponse]):
        iterator = aiter(iterator)  # type: ignore
        with rewrite_stream_error():
            response = await anext(iterator)  # type: ignore

        return cls(
            done=False,
            iterator=iterator,
            result=response,
        )

    @classmethod
    def from_response(cls, response: glm.GenerateContentResponse):
        return cls(
            done=True,
            iterator=None,
            result=response,
        )

    async def __aiter__(self):
        # This is not thread safe.
        if self._done:
            for chunk in self._chunks:
                yield GenerateContentResponse.from_response(chunk)
            return

        # Always have the next chunk available.
        if len(self._chunks) == 0:
            self._chunks.append(await anext(self._iterator))  # type: ignore

        for n in itertools.count():
            if self._error:
                raise self._error

            if n >= len(self._chunks) - 1:
                # Look ahead for a new item, so that you know the stream is done
                # when you yield the last item.
                if self._done:
                    return

                try:
                    item = await anext(self._iterator)  # type: ignore
                except StopAsyncIteration:
                    self._done = True
                except Exception as e:
                    self._error = e
                    self._done = True
                else:
                    self._chunks.append(item)
                    self._result = _join_chunks([self._result, item])

            item = self._chunks[n]

            item = GenerateContentResponse.from_response(item)
            yield item

    async def resolve(self):
        if self._done:
            return

        async for _ in self:
            pass<|MERGE_RESOLUTION|>--- conflicted
+++ resolved
@@ -16,12 +16,8 @@
 
 import collections
 import contextlib
-<<<<<<< HEAD
 import sys
 from collections.abc import Iterable, AsyncIterable, Mapping
-=======
-from collections.abc import Iterable, AsyncIterable
->>>>>>> c165b20b
 import dataclasses
 import itertools
 import json
