# -*- coding: utf-8 -*-
# Copyright 2023 Google LLC
#
# Licensed under the Apache License, Version 2.0 (the "License");
# you may not use this file except in compliance with the License.
# You may obtain a copy of the License at
#
#     http://www.apache.org/licenses/LICENSE-2.0
#
# Unless required by applicable law or agreed to in writing, software
# distributed under the License is distributed on an "AS IS" BASIS,
# WITHOUT WARRANTIES OR CONDITIONS OF ANY KIND, either express or implied.
# See the License for the specific language governing permissions and
# limitations under the License.
from __future__ import annotations

import dataclasses
from collections.abc import Iterable
import itertools
from typing import Any, Iterable, Union, Mapping, Optional
from typing_extensions import TypedDict

import google.ai.generativelanguage as glm
from google.generativeai import protos

from google.generativeai.client import (
    get_default_generative_client,
    get_default_generative_async_client,
)
from google.generativeai.types import model_types
from google.generativeai.types import helper_types
from google.generativeai.types import safety_types
from google.generativeai.types import content_types
from google.generativeai.types import retriever_types
from google.generativeai.types.retriever_types import MetadataFilter

DEFAULT_ANSWER_MODEL = "models/aqa"

AnswerStyle = protos.GenerateAnswerRequest.AnswerStyle

AnswerStyleOptions = Union[int, str, AnswerStyle]

_ANSWER_STYLES: dict[AnswerStyleOptions, AnswerStyle] = {
    AnswerStyle.ANSWER_STYLE_UNSPECIFIED: AnswerStyle.ANSWER_STYLE_UNSPECIFIED,
    0: AnswerStyle.ANSWER_STYLE_UNSPECIFIED,
    "answer_style_unspecified": AnswerStyle.ANSWER_STYLE_UNSPECIFIED,
    "unspecified": AnswerStyle.ANSWER_STYLE_UNSPECIFIED,
    AnswerStyle.ABSTRACTIVE: AnswerStyle.ABSTRACTIVE,
    1: AnswerStyle.ABSTRACTIVE,
    "answer_style_abstractive": AnswerStyle.ABSTRACTIVE,
    "abstractive": AnswerStyle.ABSTRACTIVE,
    AnswerStyle.EXTRACTIVE: AnswerStyle.EXTRACTIVE,
    2: AnswerStyle.EXTRACTIVE,
    "answer_style_extractive": AnswerStyle.EXTRACTIVE,
    "extractive": AnswerStyle.EXTRACTIVE,
    AnswerStyle.VERBOSE: AnswerStyle.VERBOSE,
    3: AnswerStyle.VERBOSE,
    "answer_style_verbose": AnswerStyle.VERBOSE,
    "verbose": AnswerStyle.VERBOSE,
}


def to_answer_style(x: AnswerStyleOptions) -> AnswerStyle:
    if isinstance(x, str):
        x = x.lower()
    return _ANSWER_STYLES[x]


GroundingPassageOptions = (
    Union[
        protos.GroundingPassage, tuple[str, content_types.ContentType], content_types.ContentType
    ],
)

GroundingPassagesOptions = Union[
    protos.GroundingPassages,
    Iterable[GroundingPassageOptions],
    Mapping[str, content_types.ContentType],
]


def _make_grounding_passages(source: GroundingPassagesOptions) -> protos.GroundingPassages:
    """
    Converts the `source` into a `protos.GroundingPassage`. A `GroundingPassages` contains a list of
    `protos.GroundingPassage` objects, which each contain a `protos.Contant` and a string `id`.

    Args:
        source: `Content` or a `GroundingPassagesOptions` that will be converted to protos.GroundingPassages.

    Return:
        `protos.GroundingPassages` to be passed into `protos.GenerateAnswer`.
    """
    if isinstance(source, protos.GroundingPassages):
        return source

    if not isinstance(source, Iterable):
        raise TypeError(
            f"Invalid input: The 'source' argument must be an instance of 'GroundingPassagesOptions'. Received a '{type(source).__name__}' object instead."
        )

    passages = []
    if isinstance(source, Mapping):
        source = source.items()

    for n, data in enumerate(source):
        if isinstance(data, protos.GroundingPassage):
            passages.append(data)
        elif isinstance(data, tuple):
            id, content = data  # tuple must have exactly 2 items.
            passages.append({"id": id, "content": content_types.to_content(content)})
        else:
            passages.append({"id": str(n), "content": content_types.to_content(data)})

    return protos.GroundingPassages(passages=passages)


SourceNameType = Union[
    str, retriever_types.Corpus, protos.Corpus, retriever_types.Document, protos.Document
]


class SemanticRetrieverConfigDict(TypedDict):
    source: SourceNameType
    query: content_types.ContentsType
    metadata_filter: Optional[Iterable[MetadataFilter]]
    max_chunks_count: Optional[int]
    minimum_relevance_score: Optional[float]


SemanticRetrieverConfigOptions = Union[
    SourceNameType,
    SemanticRetrieverConfigDict,
    protos.SemanticRetrieverConfig,
]


def _maybe_get_source_name(source) -> str | None:
    if isinstance(source, str):
        return source
    elif isinstance(
        source, (retriever_types.Corpus, protos.Corpus, retriever_types.Document, protos.Document)
    ):
        return source.name
    else:
        return None


def _make_semantic_retriever_config(
    source: SemanticRetrieverConfigOptions,
    query: content_types.ContentsType,
) -> protos.SemanticRetrieverConfig:
    if isinstance(source, protos.SemanticRetrieverConfig):
        return source

    name = _maybe_get_source_name(source)
    if name is not None:
        source = {"source": name}
    elif isinstance(source, dict):
        source["source"] = _maybe_get_source_name(source["source"])
    else:
        raise TypeError(
<<<<<<< HEAD
            "Could create a `protos.SemanticRetrieverConfig` from:\n"
            f"  type: {type(source)}\n"
            f"  value: {source}"
=======
            f"Invalid input: Failed to create a 'glm.SemanticRetrieverConfig' from the provided source. "
            f"Received type: {type(source).__name__}, "
            f"Received value: {source}"
>>>>>>> 0dca4ce8
        )

    if source["query"] is None:
        source["query"] = query
    elif isinstance(source["query"], str):
        source["query"] = content_types.to_content(source["query"])

    return protos.SemanticRetrieverConfig(source)


def _make_generate_answer_request(
    *,
    model: model_types.AnyModelNameOptions = DEFAULT_ANSWER_MODEL,
    contents: content_types.ContentsType,
    inline_passages: GroundingPassagesOptions | None = None,
    semantic_retriever: SemanticRetrieverConfigOptions | None = None,
    answer_style: AnswerStyle | None = None,
    safety_settings: safety_types.SafetySettingOptions | None = None,
    temperature: float | None = None,
) -> protos.GenerateAnswerRequest:
    """
    constructs a protos.GenerateAnswerRequest object by organizing the input parameters for the API call to generate a grounded answer from the model.

    Args:
        model: Name of the model used to generate the grounded response.
        contents: Content of the current conversation with the model. For single-turn query, this is a
            single question to answer. For multi-turn queries, this is a repeated field that contains
            conversation history and the last `Content` in the list containing the question.
        inline_passages: Grounding passages (a list of `Content`-like objects or `(id, content)` pairs,
            or a `protos.GroundingPassages`) to send inline with the request. Exclusive with `semantic_retreiver`,
            one must be set, but not both.
        semantic_retriever: A Corpus, Document, or `protos.SemanticRetrieverConfig` to use for grounding. Exclusive with
             `inline_passages`, one must be set, but not both.
        answer_style: Style for grounded answers.
        safety_settings: Safety settings for generated output.
        temperature: The temperature for randomness in the output.

    Returns:
        Call for protos.GenerateAnswerRequest().
    """
    model = model_types.make_model_name(model)

    contents = content_types.to_contents(contents)

    if safety_settings:
        safety_settings = safety_types.normalize_safety_settings(safety_settings)

    if inline_passages is not None and semantic_retriever is not None:
        raise ValueError(
            f"Invalid configuration: Please set either 'inline_passages' or 'semantic_retriever_config', but not both. "
            f"Received for inline_passages: {inline_passages}, and for semantic_retriever: {semantic_retriever}."
        )
    elif inline_passages is not None:
        inline_passages = _make_grounding_passages(inline_passages)
    elif semantic_retriever is not None:
        semantic_retriever = _make_semantic_retriever_config(semantic_retriever, contents[-1])
    else:
        raise TypeError(
            f"Invalid configuration: Either 'inline_passages' or 'semantic_retriever_config' must be provided, but currently both are 'None'. "
            f"Received for inline_passages: {inline_passages}, and for semantic_retriever: {semantic_retriever}."
        )

    if answer_style:
        answer_style = to_answer_style(answer_style)

    return protos.GenerateAnswerRequest(
        model=model,
        contents=contents,
        inline_passages=inline_passages,
        semantic_retriever=semantic_retriever,
        safety_settings=safety_settings,
        temperature=temperature,
        answer_style=answer_style,
    )


def generate_answer(
    *,
    model: model_types.AnyModelNameOptions = DEFAULT_ANSWER_MODEL,
    contents: content_types.ContentsType,
    inline_passages: GroundingPassagesOptions | None = None,
    semantic_retriever: SemanticRetrieverConfigOptions | None = None,
    answer_style: AnswerStyle | None = None,
    safety_settings: safety_types.SafetySettingOptions | None = None,
    temperature: float | None = None,
    client: glm.GenerativeServiceClient | None = None,
    request_options: helper_types.RequestOptionsType | None = None,
):
    """Calls the GenerateAnswer API and returns a `types.Answer` containing the response.

    You can pass a literal list of text chunks:

    >>> from google.generativeai import answer
    >>> answer.generate_answer(
    ...     content=question,
    ...     inline_passages=splitter.split(document)
    ... )

    Or pass a reference to a retreiver Document or Corpus:

    >>> from google.generativeai import answer
    >>> from google.generativeai import retriever
    >>> my_corpus = retriever.get_corpus('my_corpus')
    >>> genai.generate_answer(
    ...     content=question,
    ...     semantic_retreiver=my_corpus
    ... )


    Args:
        model: Which model to call, as a string or a `types.Model`.
        contents: The question to be answered by the model, grounded in the
                provided source.
        inline_passages: Grounding passages (a list of `Content`-like objects or (id, content) pairs,
            or a `protos.GroundingPassages`) to send inline with the request. Exclusive with `semantic_retreiver`,
            one must be set, but not both.
        semantic_retriever: A Corpus, Document, or `protos.SemanticRetrieverConfig` to use for grounding. Exclusive with
             `inline_passages`, one must be set, but not both.
        answer_style: Style in which the grounded answer should be returned.
        safety_settings: Safety settings for generated output. Defaults to None.
        temperature: Controls the randomness of the output.
        client: If you're not relying on a default client, you pass a `glm.TextServiceClient` instead.
        request_options: Options for the request.

    Returns:
        A `types.Answer` containing the model's text answer response.
    """
    if request_options is None:
        request_options = {}

    if client is None:
        client = get_default_generative_client()

    request = _make_generate_answer_request(
        model=model,
        contents=contents,
        inline_passages=inline_passages,
        semantic_retriever=semantic_retriever,
        safety_settings=safety_settings,
        temperature=temperature,
        answer_style=answer_style,
    )

    response = client.generate_answer(request, **request_options)

    return response


async def generate_answer_async(
    *,
    model: model_types.AnyModelNameOptions = DEFAULT_ANSWER_MODEL,
    contents: content_types.ContentsType,
    inline_passages: GroundingPassagesOptions | None = None,
    semantic_retriever: SemanticRetrieverConfigOptions | None = None,
    answer_style: AnswerStyle | None = None,
    safety_settings: safety_types.SafetySettingOptions | None = None,
    temperature: float | None = None,
    client: glm.GenerativeServiceClient | None = None,
    request_options: helper_types.RequestOptionsType | None = None,
):
    """
    Calls the API and returns a `types.Answer` containing the answer.

    Args:
        model: Which model to call, as a string or a `types.Model`.
        contents: The question to be answered by the model, grounded in the
                provided source.
        inline_passages: Grounding passages (a list of `Content`-like objects or (id, content) pairs,
            or a `protos.GroundingPassages`) to send inline with the request. Exclusive with `semantic_retreiver`,
            one must be set, but not both.
        semantic_retriever: A Corpus, Document, or `protos.SemanticRetrieverConfig` to use for grounding. Exclusive with
             `inline_passages`, one must be set, but not both.
        answer_style: Style in which the grounded answer should be returned.
        safety_settings: Safety settings for generated output. Defaults to None.
        temperature: Controls the randomness of the output.
        client: If you're not relying on a default client, you pass a `glm.TextServiceClient` instead.

    Returns:
        A `types.Answer` containing the model's text answer response.
    """
    if request_options is None:
        request_options = {}

    if client is None:
        client = get_default_generative_async_client()

    request = _make_generate_answer_request(
        model=model,
        contents=contents,
        inline_passages=inline_passages,
        semantic_retriever=semantic_retriever,
        safety_settings=safety_settings,
        temperature=temperature,
        answer_style=answer_style,
    )

    response = await client.generate_answer(request, **request_options)

    return response<|MERGE_RESOLUTION|>--- conflicted
+++ resolved
@@ -159,15 +159,9 @@
         source["source"] = _maybe_get_source_name(source["source"])
     else:
         raise TypeError(
-<<<<<<< HEAD
-            "Could create a `protos.SemanticRetrieverConfig` from:\n"
-            f"  type: {type(source)}\n"
-            f"  value: {source}"
-=======
-            f"Invalid input: Failed to create a 'glm.SemanticRetrieverConfig' from the provided source. "
+            f"Invalid input: Failed to create a 'protos.SemanticRetrieverConfig' from the provided source. "
             f"Received type: {type(source).__name__}, "
             f"Received value: {source}"
->>>>>>> 0dca4ce8
         )
 
     if source["query"] is None:
