# -*- coding: utf-8 -*-
# Copyright 2024 Google LLC
#
# Licensed under the Apache License, Version 2.0 (the "License");
# you may not use this file except in compliance with the License.
# You may obtain a copy of the License at
#
#     http://www.apache.org/licenses/LICENSE-2.0
#
# Unless required by applicable law or agreed to in writing, software
# distributed under the License is distributed on an "AS IS" BASIS,
# WITHOUT WARRANTIES OR CONDITIONS OF ANY KIND, either express or implied.
# See the License for the specific language governing permissions and
# limitations under the License.
import copy
from typing import Any, Optional, Union
import unittest
import unittest.mock as mock

import google.ai.generativelanguage as glm

from google.generativeai import retriever
from google.generativeai import permission
from google.generativeai import models
from google.generativeai.types import permission_types as permission_services
from google.generativeai.types import retriever_types as retriever_services
from google.generativeai.types import model_types as model_services

from google.generativeai import client
from absl.testing import absltest
from absl.testing import parameterized


class UnitTests(parameterized.TestCase):
    def setUp(self):
        self.client = unittest.mock.MagicMock()

        client._client_manager.clients["retriever"] = self.client
        client._client_manager.clients["permission"] = self.client
        client._client_manager.clients["model"] = self.client

        self.observed_requests = []

        self.responses = {}

        def add_client_method(f):
            name = f.__name__
            setattr(self.client, name, f)
            return f

        @add_client_method
        def create_corpus(
            request: glm.CreateCorpusRequest,
            **kwargs,
        ) -> glm.Corpus:
            self.observed_requests.append(request)
            return glm.Corpus(
                name="corpora/demo-corpus",
                display_name="demo-corpus",
                create_time="2000-01-01T01:01:01.123456Z",
                update_time="2000-01-01T01:01:01.123456Z",
            )

        @add_client_method
        def get_tuned_model(
            request: Optional[glm.GetTunedModelRequest] = None,
            *,
            name=None,
            **kwargs,
        ) -> glm.TunedModel:
            if request is None:
                request = glm.GetTunedModelRequest(name=name)
            self.assertIsInstance(request, glm.GetTunedModelRequest)
            self.observed_requests.append(request)
            response = copy.copy(self.responses["get_tuned_model"])
            return response

        @add_client_method
        def create_permission(
            request: glm.CreatePermissionRequest,
        ) -> glm.Permission:
            self.observed_requests.append(request)
            return glm.Permission(
                name="corpora/demo-corpus/permissions/123456789",
                role=permission_services.to_role("writer"),
                grantee_type=permission_services.to_grantee_type("everyone"),
            )

        @add_client_method
        def delete_permission(
            request: glm.DeletePermissionRequest,
        ) -> None:
            self.observed_requests.append(request)
            return None

        @add_client_method
        def get_permission(
            request: glm.GetPermissionRequest,
        ) -> glm.Permission:
            self.observed_requests.append(request)
            return glm.Permission(
                name="corpora/demo-corpus/permissions/123456789",
                role=permission_services.to_role("writer"),
                grantee_type=permission_services.to_grantee_type("everyone"),
            )

        @add_client_method
        def list_permissions(
            request: glm.ListPermissionsRequest,
        ) -> glm.ListPermissionsResponse:
            self.observed_requests.append(request)
            return [
                glm.Permission(
                    name="corpora/demo-corpus/permissions/123456789",
                    role=permission_services.to_role("writer"),
                    grantee_type=permission_services.to_grantee_type("everyone"),
                ),
                glm.Permission(
                    name="corpora/demo-corpus/permissions/987654321",
                    role=permission_services.to_role("reader"),
                    grantee_type=permission_services.to_grantee_type("everyone"),
                    email_address="_",
                ),
            ]

        @add_client_method
        def update_permission(
            request: glm.UpdatePermissionRequest,
        ) -> glm.Permission:
            self.observed_requests.append(request)
            return glm.Permission(
                name="corpora/demo-corpus/permissions/123456789",
                role=permission_services.to_role("reader"),
                grantee_type=permission_services.to_grantee_type("everyone"),
            )

        @add_client_method
        def transfer_ownership(
            request: glm.TransferOwnershipRequest,
        ) -> glm.TransferOwnershipResponse:
            self.observed_requests.append(request)
            return glm.TransferOwnershipResponse()

    def test_create_permission_success(self):
        x = retriever.create_corpus("demo-corpus")
        perm = x.create_permission(role="writer", grantee_type="everyone", email_address=None)
        self.assertIsInstance(perm, permission_services.Permission)
        self.assertIsInstance(self.observed_requests[-1], glm.CreatePermissionRequest)

    def test_create_permission_failure_email_set_when_grantee_type_is_everyone(self):
        x = retriever.create_corpus("demo-corpus")
        with self.assertRaises(ValueError):
            perm = x.create_permission(role="writer", grantee_type="everyone", email_address="_")

    def test_create_permission_failure_email_not_set_when_grantee_type_is_not_everyone(self):
        x = retriever.create_corpus("demo-corpus")
        with self.assertRaises(ValueError):
            perm = x.create_permission(role="writer", grantee_type="user", email_address=None)

    def test_delete_permission(self):
        x = retriever.create_corpus("demo-corpus")
        perm = x.create_permission("writer", "everyone")
        perm.delete()
        self.assertIsInstance(self.observed_requests[-1], glm.DeletePermissionRequest)

    def test_get_permission_with_full_name(self):
        x = retriever.create_corpus("demo-corpus")
        perm = x.create_permission("writer", "everyone")
        fetch_perm = permission.get_permission(name=perm.name)
        self.assertIsInstance(fetch_perm, permission_services.Permission)
        self.assertIsInstance(self.observed_requests[-1], glm.GetPermissionRequest)
        self.assertEqual(fetch_perm, perm)

    def test_get_permission_with_resource_name_and_id_1(self):
        x = retriever.create_corpus("demo-corpus")
        perm = x.create_permission("writer", "everyone")
        fetch_perm = permission.get_permission(
            resource_name="corpora/demo-corpus", permission_id=123456789
        )
        self.assertIsInstance(fetch_perm, permission_services.Permission)
        self.assertIsInstance(self.observed_requests[-1], glm.GetPermissionRequest)
        self.assertEqual(fetch_perm, perm)

    def test_get_permission_with_resource_name_name_and_id_2(self):
        fetch_perm = permission.get_permission(
            resource_name="tunedModels/demo-corpus", permission_id=123456789
        )
        self.assertIsInstance(fetch_perm, permission_services.Permission)
        self.assertIsInstance(self.observed_requests[-1], glm.GetPermissionRequest)

    def test_get_permission_with_resource_type(self):
        fetch_perm = permission.get_permission(
            resource_name="demo-model", permission_id=123456789, resource_type="tunedModels"
        )
        self.assertIsInstance(fetch_perm, permission_services.Permission)
        self.assertIsInstance(self.observed_requests[-1], glm.GetPermissionRequest)

    @parameterized.named_parameters(
        dict(
            testcase_name="no_information_provided",
        ),
        dict(
            testcase_name="permission_id_missing",
            resource_name="demo-corpus",
        ),
        dict(
            testcase_name="resource_name_missing",
            permission_id="123456789",
        ),
        dict(
            testcase_name="invalid_corpus_name", name="corpora/demo-corpus-/permissions/123456789"
        ),
        dict(testcase_name="invalid_permission_id", name="corpora/demo-corpus/permissions/*"),
        dict(
            testcase_name="invalid_tuned_model_name",
            name="tunedModels/my_text_model/permissions/123456789",
        ),
        dict(
            testcase_name="unsupported_resource_name_1",
            name="dataset/demo-corpus/permissions/123456789",
        ),
        dict(
            testcase_name="unsupported_resource_type_2",
            resource_name="my-dataset",
            permission_id="123456789",
            resource_type="dataset",
        ),
        dict(
            testcase_name="invlalid_full_name_format_1",
            name="corpora/demo-corpus/permissions/123456789/extra",
        ),
        dict(testcase_name="invlalid_full_name_format_2", name="corpora/2323"),
        dict(testcase_name="invlalid_full_name_format_3", name="corpora"),
    )
    def test_get_permission_with_invalid_name_constructs(
        self,
        name=None,
        resource_name=None,
        permission_id=None,
        resource_type=None,
    ):
        with self.assertRaises(ValueError):
            fetch_perm = permission.get_permission(
                name=name,
                resource_name=resource_name,
                permission_id=permission_id,
                resource_type=resource_type,
            )

    def test_list_permission(self):
        x = retriever.create_corpus("demo-corpus")
        perm1 = x.create_permission("writer", "everyone")
        perm2 = x.create_permission("reader", "group", "_")
        perms = list(x.list_permissions())
        self.assertEqual(len(perms), 2)
        self.assertEqual(perm1, perms[0])
        self.assertEqual(perms[1].email_address, "_")
        for perm in perms:
            self.assertIsInstance(perm, permission_services.Permission)
        self.assertIsInstance(self.observed_requests[-1], glm.ListPermissionsRequest)

    def test_update_permission_success(self):
        x = retriever.create_corpus("demo-corpus")
        perm = x.create_permission("writer", "everyone")
        updated_perm = perm.update({"role": permission_services.to_role("reader")})
        self.assertIsInstance(updated_perm, permission_services.Permission)
        self.assertIsInstance(self.observed_requests[-1], glm.UpdatePermissionRequest)

    def test_update_permission_failure_restricted_update_path(self):
        x = retriever.create_corpus("demo-corpus")
        perm = x.create_permission("writer", "everyone")
        with self.assertRaises(ValueError):
            updated_perm = perm.update(
                {"grantee_type": permission_services.to_grantee_type("user")}
            )

<<<<<<< HEAD
    def test_transfer_ownership(self):
        self.responses["get_tuned_model"] = glm.TunedModel(
            name="tunedModels/fake-pig-001", base_model="models/dance-monkey-007"
        )
        x = models.get_tuned_model("tunedModels/fake-pig-001")
        response = x.transfer_ownership(email_address="_")
        self.assertIsInstance(self.observed_requests[-1], glm.TransferOwnershipRequest)

    def test_transfer_ownership_on_corpora(self):
        x = retriever.create_corpus("demo-corpus")
        with self.assertRaises(NotImplementedError):
            x.transfer_ownership(email_address="_")

    @parameterized.named_parameters(
        [
            "create_permission",
            retriever_services.Corpus.create_permission,
            retriever_services.Corpus.create_permission_async,
        ],
        [
            "list_permissions",
            retriever_services.Corpus.list_permissions,
            retriever_services.Corpus.list_permissions_async,
        ],
        [
            "Permission.delete",
            permission_services.Permission.delete,
            permission_services.Permission.delete_async,
        ],
        [
            "Permission.update",
            permission_services.Permission.update,
            permission_services.Permission.update_async,
        ],
        [
            "Permission.get_permission",
            permission_services.Permission.get,
            permission_services.Permission.get_async,
        ],
        [
            "permission.get_permission",
            permission.get_permission,
            permission.get_permission_async,
        ],
        [
            "Permission.transfer_ownership",
            retriever_services.Corpus.transfer_ownership,
            retriever_services.Corpus.transfer_ownership_async,
        ],
        [
            "TunedModel.transfer_ownership",
            model_services.TunedModel.transfer_ownership,
            model_services.TunedModel.transfer_ownership_async,
        ],
    )
    def test_async_code_match(self, obj, aobj):
        import inspect
        import re

        source = inspect.getsource(obj)
        asource = inspect.getsource(aobj)
        source = re.sub('""".*"""', "", source, flags=re.DOTALL)
        asource = re.sub('""".*"""', "", asource, flags=re.DOTALL)
        asource = (
            asource.replace("anext", "next")
            .replace("aiter", "iter")
            .replace("_async", "")
            .replace("async ", "")
            .replace("await ", "")
            .replace("Async", "")
            .replace("ASYNC_", "")
        )

        asource = re.sub(" *?# type: ignore", "", asource)
        self.assertEqual(source, asource)

=======
>>>>>>> 3a9c2863
    def test_create_corpus_called_with_request_options(self):
        self.client.create_corpus = unittest.mock.MagicMock()
        request = unittest.mock.ANY
        request_options = {"timeout": 120}

        try:
            retriever.create_corpus("demo-corpus", request_options=request_options)
        except AttributeError:
            pass

        self.client.create_corpus.assert_called_once_with(request, **request_options)


if __name__ == "__main__":
    absltest.main()<|MERGE_RESOLUTION|>--- conflicted
+++ resolved
@@ -274,7 +274,6 @@
                 {"grantee_type": permission_services.to_grantee_type("user")}
             )
 
-<<<<<<< HEAD
     def test_transfer_ownership(self):
         self.responses["get_tuned_model"] = glm.TunedModel(
             name="tunedModels/fake-pig-001", base_model="models/dance-monkey-007"
@@ -288,71 +287,6 @@
         with self.assertRaises(NotImplementedError):
             x.transfer_ownership(email_address="_")
 
-    @parameterized.named_parameters(
-        [
-            "create_permission",
-            retriever_services.Corpus.create_permission,
-            retriever_services.Corpus.create_permission_async,
-        ],
-        [
-            "list_permissions",
-            retriever_services.Corpus.list_permissions,
-            retriever_services.Corpus.list_permissions_async,
-        ],
-        [
-            "Permission.delete",
-            permission_services.Permission.delete,
-            permission_services.Permission.delete_async,
-        ],
-        [
-            "Permission.update",
-            permission_services.Permission.update,
-            permission_services.Permission.update_async,
-        ],
-        [
-            "Permission.get_permission",
-            permission_services.Permission.get,
-            permission_services.Permission.get_async,
-        ],
-        [
-            "permission.get_permission",
-            permission.get_permission,
-            permission.get_permission_async,
-        ],
-        [
-            "Permission.transfer_ownership",
-            retriever_services.Corpus.transfer_ownership,
-            retriever_services.Corpus.transfer_ownership_async,
-        ],
-        [
-            "TunedModel.transfer_ownership",
-            model_services.TunedModel.transfer_ownership,
-            model_services.TunedModel.transfer_ownership_async,
-        ],
-    )
-    def test_async_code_match(self, obj, aobj):
-        import inspect
-        import re
-
-        source = inspect.getsource(obj)
-        asource = inspect.getsource(aobj)
-        source = re.sub('""".*"""', "", source, flags=re.DOTALL)
-        asource = re.sub('""".*"""', "", asource, flags=re.DOTALL)
-        asource = (
-            asource.replace("anext", "next")
-            .replace("aiter", "iter")
-            .replace("_async", "")
-            .replace("async ", "")
-            .replace("await ", "")
-            .replace("Async", "")
-            .replace("ASYNC_", "")
-        )
-
-        asource = re.sub(" *?# type: ignore", "", asource)
-        self.assertEqual(source, asource)
-
-=======
->>>>>>> 3a9c2863
     def test_create_corpus_called_with_request_options(self):
         self.client.create_corpus = unittest.mock.MagicMock()
         request = unittest.mock.ANY
