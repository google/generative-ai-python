--- conflicted
+++ resolved
@@ -2,11 +2,8 @@
 from collections.abc import Iterable
 import copy
 import pathlib
-<<<<<<< HEAD
 from typing import Any
-=======
 import textwrap
->>>>>>> 0ed5bbe0
 import unittest.mock
 from absl.testing import absltest
 from absl.testing import parameterized
